--- conflicted
+++ resolved
@@ -1,16 +1,6 @@
 import ViemProvider from "../utils/viemProvider.js";
 import chalk from "chalk";
 import Table from "cli-table3";
-<<<<<<< HEAD
-import { MonitorManager } from "../utils/monitoring/MonitorManager.js";
-
-export async function txCommand(
-  testnet: boolean, 
-  txid: string, 
-  monitor: boolean = false,
-  confirmations: number = 12
-): Promise<void> {
-=======
 import { DataTx, TxResult } from "../utils/types.js";
 
 type TxCommandOptions = {
@@ -36,23 +26,10 @@
 export async function txCommand(
   params: TxCommandOptions
 ): Promise<TxResult | void> {
->>>>>>> ca4a96c1
   try {
     const formattedTxId = params.txid.startsWith("0x") ? params.txid : `0x${params.txid}`;
     const txidWithCorrectType = formattedTxId as `0x${string}`;
-<<<<<<< HEAD
-
-    if (!txidWithCorrectType.startsWith('0x') || txidWithCorrectType.length !== 66) {
-      console.error(chalk.red('❌ Invalid transaction hash format.'));
-      console.log(chalk.gray('Expected: 64 hex characters with 0x prefix (e.g., 0x1234...)'));
-      console.log(chalk.gray(`Received: ${txidWithCorrectType} (length: ${txidWithCorrectType.length})`));
-      return;
-    }
-
-    const provider = new ViemProvider(testnet);
-=======
     const provider = new ViemProvider(params.testnet);
->>>>>>> ca4a96c1
     const client = await provider.getPublicClient();
 
     const txReceipt = await client.getTransactionReceipt({
@@ -79,53 +56,6 @@
       network: params.testnet ? "Rootstock Testnet" : "Rootstock Mainnet",
     };
 
-<<<<<<< HEAD
-    table.push(
-      { "🔑 Tx ID": txidWithCorrectType },
-      { "🔗 Block Hash": txReceipt.blockHash },
-      { "🧱 Block No.": txReceipt.blockNumber.toString() },
-      { "⛽ Gas Used": txReceipt.gasUsed.toString() },
-      { "✅ Status": txReceipt.status ? "Success" : "Failed" },
-      { "📤 From": txReceipt.from },
-      { "📥 To": txReceipt.to }
-    );
-    console.log(table.toString());
-
-    // If monitoring is requested, start monitoring the transaction
-    if (monitor) {
-      console.log(chalk.blue(`\n🔍 Starting transaction monitoring...`));
-      console.log(chalk.gray(`Network: ${testnet ? 'Testnet' : 'Mainnet'}`));
-      console.log(chalk.gray(`Transaction: ${txidWithCorrectType}`));
-      console.log(chalk.gray(`Required confirmations: ${confirmations}`));
-      console.log('');
-
-      const monitorManager = new MonitorManager(testnet);
-      await monitorManager.initialize();
-
-      const sessionId = await monitorManager.startTransactionMonitoring(
-        txidWithCorrectType,
-        confirmations,
-        testnet
-      );
-
-      console.log(chalk.green(`\n🎯 Monitoring started successfully!`));
-      console.log(chalk.blue(`Press Ctrl+C to stop monitoring`));
-      console.log('');
-
-      process.on('SIGINT', async () => {
-        console.log(chalk.yellow(`\n⏹️  Stopping monitoring...`));
-        await monitorManager.stopMonitoring(sessionId);
-        process.exit(0);
-      });
-
-      setInterval(() => {}, 1000);
-    }
-  } catch (error) {
-    if (error instanceof Error) {
-      console.error(chalk.red('🚨 Error checking transaction status:'), chalk.yellow(`Error checking transaction status: Invalid transaction hash`));
-    } else {
-      console.error(chalk.red("🚨 An unknown error occurred."));
-=======
     if (!params.isExternal) {
       const table = new Table({
         head: ["🔍", "Details"],
@@ -142,7 +72,6 @@
         { "📥 To": txReceipt.to }
       );
       console.log(table.toString());
->>>>>>> ca4a96c1
     }
 
     return {
