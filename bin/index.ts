#!/usr/bin/env node
import { Command } from "commander";
import { walletCommand } from "../src/commands/wallet.js";
import { balanceCommand } from "../src/commands/balance.js";
import { transferCommand } from "../src/commands/transfer.js";
import { txCommand } from "../src/commands/tx.js";
import figlet from "figlet";
import chalk from "chalk";
import { deployCommand } from "../src/commands/deploy.js";
import { verifyCommand } from "../src/commands/verify.js";
import { ReadContract } from "../src/commands/contract.js";
<<<<<<< HEAD
import { Address } from "viem";
=======
import { bridgeCommand } from "../src/commands/bridge.js";
>>>>>>> 0703fa4e

interface CommandOptions {
  testnet?: boolean;
  address?: Address;
  contract?: Address;
  value?: string;
  txid?: string;
  abi?: string;
  bytecode?: string;
  args?: any;
  json?: any;
  name?: string;
  decodedArgs?: any;
}

const orange = chalk.rgb(255, 165, 0);

console.log(
  orange(
    figlet.textSync("Rootstock", {
      font: "3D-ASCII",
      horizontalLayout: "fitted",
      verticalLayout: "fitted",
    })
  )
);

const program = new Command();

program
  .name("rsk-cli")
  .description("CLI tool for interacting with Rootstock blockchain")
  .version("1.0.4", "-v, --version", "Display the current version");

program
  .command("wallet")
  .description(
    "Manage your wallet: create a new one, use an existing wallet, or import a custom wallet"
  )
  .action(async () => {
    await walletCommand();
  });

program
  .command("balance")
  .description("Check the balance of the saved wallet")
  .option("-t, --testnet", "Check the balance on the testnet")
  .option("-a ,--address <address>", "Token holder address")
  .action(async (options: CommandOptions) => {
    await balanceCommand(!!options.testnet, options.address);
  });

program
  .command("transfer")
  .description("Transfer rBTC to the provided address")
  .option("-t, --testnet", "Transfer on the testnet")
  .requiredOption("-a, --address <address>", "Recipient address")
  .requiredOption("-v, --value <value>", "Amount to transfer in rBTC")
  .action(async (options: CommandOptions) => {
    try {
      const address = `0x${options.address!.replace(
        /^0x/,
        ""
      )}` as `0x${string}`;
      await transferCommand(
        !!options.testnet,
        address,
        parseFloat(options.value!)
      );
    } catch (error) {
      console.error(chalk.red("Error during transfer:"), error);
    }
  });

program
  .command("tx")
  .description("Check the status of a transaction")
  .option("-t, --testnet", "Check the transaction status on the testnet")
  .requiredOption("-i, --txid <txid>", "Transaction ID")
  .action(async (options: CommandOptions) => {
    const formattedTxId = options.txid!.startsWith("0x")
      ? options.txid
      : `0x${options.txid}`;

    await txCommand(!!options.testnet, formattedTxId as `0x${string}`);
  });

program
  .command("deploy")
  .description("Deploy a contract")
  .requiredOption("--abi <path>", "Path to the ABI file")
  .requiredOption("--bytecode <path>", "Path to the bytecode file")
  .option("--args <args...>", "Constructor arguments (space-separated)")
  .option("-t, --testnet", "Deploy on the testnet")
  .action(async (options: CommandOptions) => {
    const args = options.args || [];
    await deployCommand(
      options.abi!,
      options.bytecode!,
      !!options.testnet,
      args
    );
  });

program
  .command("verify")
  .description("Verify a contract")
  .requiredOption("--json <path>", "Path to the JSON Standard Input")
  .requiredOption("--name <name>", "Name of the contract")
  .requiredOption("-a, --address <address>", "Address of the deployed contract")
  .option("-t, --testnet", "Deploy on the testnet")
  .option(
    "-da, --decodedArgs <args...>",
    "Decoded Constructor arguments (space-separated)"
  )
  .action(async (options: CommandOptions) => {
    const args = options.decodedArgs || [];
    await verifyCommand(
      options.json!,
      options.address!,
      options.name!,
      !!options.testnet,
      args
    );
  });

program
  .command("contract")
  .description("Interact with a contract")
  .requiredOption("-a, --address <address>", "Address of a verified contract")
  .option("-t, --testnet", "Deploy on the testnet")
  .action(async (options: CommandOptions) => {
    await ReadContract(options.address! as `0x${string}`, !!options.testnet);
  });

program
  .command("bridge")
  .description("Interact with RSK bridge")
  .option("-t, --testnet", "Deploy on the testnet")
  .action(async (options: CommandOptions) => {
    await bridgeCommand(!!options.testnet);
  });

program.parse(process.argv);<|MERGE_RESOLUTION|>--- conflicted
+++ resolved
@@ -9,12 +9,8 @@
 import { deployCommand } from "../src/commands/deploy.js";
 import { verifyCommand } from "../src/commands/verify.js";
 import { ReadContract } from "../src/commands/contract.js";
-<<<<<<< HEAD
 import { Address } from "viem";
-=======
 import { bridgeCommand } from "../src/commands/bridge.js";
->>>>>>> 0703fa4e
-
 interface CommandOptions {
   testnet?: boolean;
   address?: Address;
