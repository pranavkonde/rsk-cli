#!/usr/bin/env node
import { Command } from "commander";
import { walletCommand } from "../src/commands/wallet.js";
import { balanceCommand } from "../src/commands/balance.js";
import { transferCommand } from "../src/commands/transfer.js";
import { txCommand } from "../src/commands/tx.js";
import figlet from "figlet";
import chalk from "chalk";
import { deployCommand } from "../src/commands/deploy.js";
import { verifyCommand } from "../src/commands/verify.js";
import { ReadContract } from "../src/commands/contract.js";
import { Address } from "viem";
import { bridgeCommand } from "../src/commands/bridge.js";
import { batchTransferCommand } from "../src/commands/batchTransfer.js";
import { historyCommand } from "../src/commands/history.js";
import { selectAddress } from "../src/commands/selectAddress.js";
<<<<<<< HEAD
import { configCommand } from "../src/commands/config.js";
=======
import { transactionCommand } from "../src/commands/transaction.js";
import { parseEther } from "viem";
>>>>>>> ca4a96c1

interface CommandOptions {
  testnet?: boolean;
  address?: Address;
  contract?: Address;
  value?: string;
  txid?: string;
  abi?: string;
  bytecode?: string;
  apiKey?: string;
  args?: any;
  json?: any;
  name?: string;
  decodedArgs?: any;
  wallet?: string;
  number?: string;
  file?: string;
  interactive?: boolean;
  token?: Address;
  gasLimit?: string;
  gasPrice?: string;
  data?: string;
}

const orange = chalk.rgb(255, 165, 0);

console.log(
  orange(
    figlet.textSync("Rootstock", {
      font: "3D-ASCII",
      horizontalLayout: "fitted",
      verticalLayout: "fitted",
    })
  )
);

const program = new Command();

program
  .name("rsk-cli")
  .description("CLI tool for interacting with Rootstock blockchain")
  .version("1.1.0", "-v, --version", "Display the current version");

program
  .command("wallet")
  .description(
    "Manage your wallet: create a new one, use an existing wallet, or import a custom wallet"
  )
  .action(async () => {
    await walletCommand();
  });

program
  .command("balance")
  .description("Check the balance of the saved wallet")
  .option("-t, --testnet", "Check the balance on the testnet")
  .option("--wallet <wallet>", "Name of the wallet")
  .action(async (options: CommandOptions) => {
    await balanceCommand({
      testnet: !!options.testnet,
      walletName: options.wallet!,
    });
  });

program
  .command("transfer")
  .description("Transfer RBTC or ERC20 tokens to the provided address")
  .option("-t, --testnet", "Transfer on the testnet")
  .option("--wallet <wallet>", "Name of the wallet")
  .option("-a, --address <address>", "Recipient address")
  .option("--token <address>", "ERC20 token contract address (optional, for token transfers)")
  .option("--value <value>", "Amount to transfer")
  .option("-i, --interactive", "Execute interactively and input transactions")
  .option("--gas-limit <limit>", "Custom gas limit")
  .option("--gas-price <price>", "Custom gas price in RBTC")
  .option("--data <data>", "Custom transaction data (hex)")
  .action(async (options: CommandOptions) => {
    try {
      if (options.interactive) {
        await batchTransferCommand({
          testnet: !!options.testnet,
          interactive: true,
        });
        return;
      }

      if (!options.value) {
        throw new Error("Value is required for the transfer.");
      }

      const value = parseFloat(options.value);

      if (isNaN(value) || value <= 0) {
        throw new Error("Invalid value specified for transfer.");
      }

      const address = options.address
        ? (`0x${options.address.replace(/^0x/, "")}` as `0x${string}`)
        : await selectAddress();

      const txOptions = {
        ...(options.gasLimit && { gasLimit: BigInt(options.gasLimit) }),
        ...(options.gasPrice && { gasPrice: parseEther(options.gasPrice.toString()) }),
        ...(options.data && { data: options.data as `0x${string}` })
      };

      await transferCommand(
        {
          testnet: !!options.testnet,
          toAddress: address,
          value: value,
          name: options.wallet!,
          tokenAddress: options.token as `0x${string}` | undefined,
        }
      );
    } catch (error: any) {
      console.error(
        chalk.red("Error during transfer:"),
        error.message || error
      );
    }
  });

program
  .command("tx")
  .description("Check the status of a transaction")
  .option("-t, --testnet", "Check the transaction status on the testnet")
  .requiredOption("-i, --txid <txid>", "Transaction ID")
  .action(async (options: CommandOptions) => {
    const formattedTxId = options.txid!.startsWith("0x")
      ? options.txid
      : `0x${options.txid}`;

    await txCommand({
      testnet: !!options.testnet,
      txid: formattedTxId as `0x${string}`,
    });
  });

program
  .command("deploy")
  .description("Deploy a contract")
  .requiredOption("--abi <path>", "Path to the ABI file")
  .requiredOption("--bytecode <path>", "Path to the bytecode file")
  .option("--wallet <wallet>", "Name of the wallet")
  .option("--args <args...>", "Constructor arguments (space-separated)")
  .option("-t, --testnet", "Deploy on the testnet")
  .action(async (options: CommandOptions) => {
    const args = options.args || [];
    await deployCommand(
      {
        abiPath: options.abi!,
        bytecodePath: options.bytecode!,
        testnet: !!options.testnet,
        args: args,
        name: options.wallet!,
      }
    );
  });

program
  .command("verify")
  .description("Verify a contract")
  .requiredOption("--json <path>", "Path to the JSON Standard Input")
  .requiredOption("--name <name>", "Name of the contract")
  .requiredOption("-a, --address <address>", "Address of the deployed contract")
  .option("-t, --testnet", "Deploy on the testnet")
  .option(
    "--decodedArgs <args...>",
    "Decoded Constructor arguments (space-separated)"
  )
  .action(async (options: CommandOptions) => {
    const args = options.decodedArgs || [];
    await verifyCommand(
      {
        jsonPath: options.json!,
        address: options.address!,
        name: options.name!,
        testnet: !!options.testnet,
        args: args,
      }
    );
  });

program
  .command("contract")
  .description("Interact with a contract")
  .requiredOption("-a, --address <address>", "Address of a verified contract")
  .option("-t, --testnet", "Deploy on the testnet")
  .action(async (options: CommandOptions) => {
    await ReadContract({
      address: options.address! as `0x${string}`,
      testnet: !!options.testnet,
    });
  });

program
  .command("bridge")
  .description("Interact with RSK bridge")
  .option("-t, --testnet", "Deploy on the testnet")
  .option("--wallet <wallet>", "Name of the wallet")
  .action(async (options: CommandOptions) => {
    await bridgeCommand({
      testnet: !!options.testnet,
      name: options.wallet!,
    });
  });

program
  .command("history")
  .description("Fetch history for current wallet")
  .option("--apiKey <apiKey", "Alchemy API key")
  .option("--number <number>", "Number of transactions to fetch")
  .option("-t, --testnet", "History of wallet on the testnet")
  .action(async (options: CommandOptions) => {
    await historyCommand({
      testnet: !!options.testnet,
      apiKey: options.apiKey!,
      number: options.number!,
    });
  });

program
  .command("batch-transfer")
  .description("Execute batch transactions interactively or from stdin")
  .option("-i, --interactive", "Execute interactively and input transactions")
  .option("-t, --testnet", "Execute on the testnet")
  .option("-f, --file <path>", "Execute transactions from a file")
  .action(async (options) => {
    try {
      const interactive = !!options.interactive;
      const testnet = !!options.testnet;
      const file = options.file;

      if (interactive && file) {
        console.error(
          chalk.red(
            "🚨 Cannot use both interactive mode and file input simultaneously."
          )
        );
        return;
      }

      await batchTransferCommand({
        filePath: file,
        testnet: testnet,
        interactive: interactive,
      });
    } catch (error: any) {
      console.error(
        chalk.red("🚨 Error during batch transfer:"),
        chalk.yellow(error.message || "Unknown error")
      );
    }
  });

program
  .command("config")
  .description("Manage CLI configuration settings")
  .action(async () => {
    await configCommand();
  });

program.parse(process.argv);<|MERGE_RESOLUTION|>--- conflicted
+++ resolved
@@ -14,12 +14,9 @@
 import { batchTransferCommand } from "../src/commands/batchTransfer.js";
 import { historyCommand } from "../src/commands/history.js";
 import { selectAddress } from "../src/commands/selectAddress.js";
-<<<<<<< HEAD
 import { configCommand } from "../src/commands/config.js";
-=======
 import { transactionCommand } from "../src/commands/transaction.js";
 import { parseEther } from "viem";
->>>>>>> ca4a96c1
 
 interface CommandOptions {
   testnet?: boolean;
