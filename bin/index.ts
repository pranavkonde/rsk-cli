--- conflicted
+++ resolved
@@ -14,12 +14,10 @@
 import { batchTransferCommand } from "../src/commands/batchTransfer.js";
 import { historyCommand } from "../src/commands/history.js";
 import { selectAddress } from "../src/commands/selectAddress.js";
-<<<<<<< HEAD
 import { monitorCommand, listMonitoringSessions, stopMonitoringSession } from "../src/commands/monitor.js";
-=======
 import { transactionCommand } from "../src/commands/transaction.js";
 import { parseEther } from "viem";
->>>>>>> ca4a96c1
+import { MonitorManager } from "../src/utils/monitoring/MonitorManager.js";
 
 interface CommandOptions {
   testnet?: boolean;
@@ -39,7 +37,6 @@
   file?: string;
   interactive?: boolean;
   token?: Address;
-<<<<<<< HEAD
   tx?: string;
   confirmations?: number;
   balance?: boolean;
@@ -47,11 +44,9 @@
   list?: boolean;
   stop?: string;
   monitor?: boolean;
-=======
   gasLimit?: string;
   gasPrice?: string;
   data?: string;
->>>>>>> ca4a96c1
 }
 
 const orange = chalk.rgb(255, 165, 0);
@@ -165,19 +160,11 @@
       ? options.txid
       : `0x${options.txid}`;
 
-<<<<<<< HEAD
-    await txCommand(
-      !!options.testnet, 
-      formattedTxId as `0x${string}`,
-      !!options.monitor,
-      options.confirmations ? parseInt(options.confirmations.toString()) : undefined
-    );
-=======
     await txCommand({
       testnet: !!options.testnet,
       txid: formattedTxId as `0x${string}`,
-    });
->>>>>>> ca4a96c1
+      isExternal: false,
+    });
   });
 
 program
@@ -299,9 +286,11 @@
 
 program
   .command("monitor")
-  .description("Monitor addresses with real-time updates")
+  .description("Monitor addresses or transactions with real-time updates")
   .option("-t, --testnet", "Monitor on the testnet")
   .option("-a, --address <address>", "Address to monitor")
+  .option("--tx <txid>", "Transaction ID to monitor")
+  .option("--confirmations <number>", "Required confirmations for transaction monitoring (default: 12)")
   .option("--balance", "Monitor address balance changes")
   .option("--transactions", "Monitor address transaction history")
   .option("--list", "List active monitoring sessions")
@@ -315,6 +304,40 @@
 
       if (options.stop) {
         await stopMonitoringSession(options.stop, !!options.testnet);
+        return;
+      }
+
+      // Handle transaction monitoring
+      if (options.tx) {
+        const formattedTxId = options.tx.startsWith("0x") ? options.tx : `0x${options.tx}`;
+        const confirmations = options.confirmations ? parseInt(options.confirmations.toString()) : 12;
+        
+        console.log(chalk.blue(`🔍 Starting transaction monitoring...`));
+        console.log(chalk.gray(`Network: ${options.testnet ? 'Testnet' : 'Mainnet'}`));
+        console.log(chalk.gray(`Transaction: ${formattedTxId}`));
+        console.log(chalk.gray(`Required confirmations: ${confirmations}`));
+        console.log('');
+
+        const monitorManager = new MonitorManager(!!options.testnet);
+        await monitorManager.initialize();
+
+        const sessionId = await monitorManager.startTransactionMonitoring(
+          formattedTxId as `0x${string}`,
+          confirmations,
+          !!options.testnet
+        );
+
+        console.log(chalk.green(`\n🎯 Monitoring started successfully!`));
+        console.log(chalk.blue(`Press Ctrl+C to stop monitoring`));
+        console.log('');
+
+        process.on('SIGINT', async () => {
+          console.log(chalk.yellow(`\n⏹️  Stopping monitoring...`));
+          await monitorManager.stopMonitoring(sessionId);
+          process.exit(0);
+        });
+
+        setInterval(() => {}, 1000);
         return;
       }
 
